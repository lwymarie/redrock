from __future__ import absolute_import, division, print_function

import numpy as np
import redrock
from redrock.zwarning import ZWarningMask as ZW

<<<<<<< HEAD
def minfit(x, y):
    '''
    Fit a parabola to y(x) assuming that it contains an interior minimum

    Returns coeff, xmin, ymin, sigma

    coeff = np.polyfit(x, y, 2)
    '''
    imin = np.argmin(y)        
    # assert imin != 0
    # assert imin != len(y)-1
    assert len(x) == len(y)

    c = np.polyfit(x, y, 2)
    d = np.polyder(c)
    xmin = -d[1] / d[0]
    ymin = np.polyval(c, xmin)

    cx = c - [0, 0, ymin+1]
    y1, y2 = np.roots(cx)
    sigma = abs(y2-y1)/2.0

    return c, xmin, ymin, sigma

def pickz(zchi2, redshifts, spectra, template):
=======
def pickz(zchi2, redshifts, spectra, template, npoly=0):
>>>>>>> c12b4d76
    '''Refines redshift measurement
    '''
    assert len(zchi2) == len(redshifts)
    
    #- Scan at a finer resolution around the initial minimum
<<<<<<< HEAD
    imin = np.argmin(zchi2)
    ilo = max(0, imin-2)
    ihi = min(imin+3, len(zchi2))
=======
    zmin = redshifts[np.argmin(zchi2)]
    dz = 0.003
    zz = np.linspace(zmin-dz, zmin+dz, 31)
    zzchi2 = redrock.zscan.calc_zchi2(zz, spectra, template, npoly=npoly)
    chi2min = np.min(zzchi2)
>>>>>>> c12b4d76

    c, zmin, chi2min, sigma = minfit(redshifts[ilo:ihi], zchi2[ilo:ihi])
    zz = np.linspace(zmin-2*sigma, zmin+2*sigma, 15)
    zzchi2 = redrock.zscan.calc_zchi2(zz, spectra, template)

    c, zbest, chi2min, zerr = minfit(redshifts[ilo:ihi], zchi2[ilo:ihi])

    #- For zwarning mask bits
    zwarn = 0

    #- Other minima are too similar
    #- TODO: tune exclusion of close values
    if np.any((np.abs(redshifts-zbest)>5*zerr) & (zchi2 < chi2min + 9)):
        zwarn |= ZW.SMALL_DELTA_CHI2

    #- Initial minimum or best fit too close to edge of redshift range
    if zbest < redshifts[1] or zbest > redshifts[-2]:
        zwarn |= ZW.Z_FITLIMIT
    if zmin < redshifts[1] or zmin > redshifts[-2]:
        zwarn |= ZW.Z_FITLIMIT
        
    #- parabola minimum outside fit range; replace with min of scan
    if zbest < zz[0] or zbest > zz[-1]:
        zwarn |= ZW.BAD_MINFIT
        imin = np.where(zbest == np.min(zbest))[0][0]
        zbest = zz[zbest]
       
    #- Parabola fit considerably different than minimum of scan 
    if abs(zbest - zmin) > sigma:
        zwarn |= ZW.BAD_MINFIT
<<<<<<< HEAD
        
=======
    
    #- chi2 at zbest
    chi2min = redrock.zscan.calc_zchi2([zbest,], spectra, template, npoly=npoly)[0]
    
    # if zwarn & ZW.BAD_MINFIT:
    #     #--- DEBUG ---
    #     import IPython
    #     IPython.embed()
    #     #--- DEBUG ---

>>>>>>> c12b4d76
    return zbest, zerr, zwarn, chi2min
<|MERGE_RESOLUTION|>--- conflicted
+++ resolved
@@ -4,7 +4,6 @@
 import redrock
 from redrock.zwarning import ZWarningMask as ZW
 
-<<<<<<< HEAD
 def minfit(x, y):
     '''
     Fit a parabola to y(x) assuming that it contains an interior minimum
@@ -29,32 +28,23 @@
 
     return c, xmin, ymin, sigma
 
-def pickz(zchi2, redshifts, spectra, template):
-=======
 def pickz(zchi2, redshifts, spectra, template, npoly=0):
->>>>>>> c12b4d76
     '''Refines redshift measurement
     '''
     assert len(zchi2) == len(redshifts)
-    
+
     #- Scan at a finer resolution around the initial minimum
-<<<<<<< HEAD
     imin = np.argmin(zchi2)
     ilo = max(0, imin-2)
     ihi = min(imin+3, len(zchi2))
-=======
-    zmin = redshifts[np.argmin(zchi2)]
-    dz = 0.003
-    zz = np.linspace(zmin-dz, zmin+dz, 31)
+
+    #- first fit
+    c, zmin, chi2min, sigma = minfit(redshifts[ilo:ihi], zchi2[ilo:ihi])
+
+    #- refit at higher sampling around +-2 sigma
+    zz = np.linspace(zmin-2*sigma, zmin+2*sigma, 15)
     zzchi2 = redrock.zscan.calc_zchi2(zz, spectra, template, npoly=npoly)
-    chi2min = np.min(zzchi2)
->>>>>>> c12b4d76
-
-    c, zmin, chi2min, sigma = minfit(redshifts[ilo:ihi], zchi2[ilo:ihi])
-    zz = np.linspace(zmin-2*sigma, zmin+2*sigma, 15)
-    zzchi2 = redrock.zscan.calc_zchi2(zz, spectra, template)
-
-    c, zbest, chi2min, zerr = minfit(redshifts[ilo:ihi], zchi2[ilo:ihi])
+    c, zbest, chi2min, zerr = minfit(zz, zzchi2)
 
     #- For zwarning mask bits
     zwarn = 0
@@ -69,28 +59,16 @@
         zwarn |= ZW.Z_FITLIMIT
     if zmin < redshifts[1] or zmin > redshifts[-2]:
         zwarn |= ZW.Z_FITLIMIT
-        
+
     #- parabola minimum outside fit range; replace with min of scan
     if zbest < zz[0] or zbest > zz[-1]:
         zwarn |= ZW.BAD_MINFIT
         imin = np.where(zbest == np.min(zbest))[0][0]
-        zbest = zz[zbest]
-       
+        zbest = zz[imin]
+        chi2min = zzchi2[imin]
+
     #- Parabola fit considerably different than minimum of scan 
     if abs(zbest - zmin) > sigma:
         zwarn |= ZW.BAD_MINFIT
-<<<<<<< HEAD
-        
-=======
-    
-    #- chi2 at zbest
-    chi2min = redrock.zscan.calc_zchi2([zbest,], spectra, template, npoly=npoly)[0]
-    
-    # if zwarn & ZW.BAD_MINFIT:
-    #     #--- DEBUG ---
-    #     import IPython
-    #     IPython.embed()
-    #     #--- DEBUG ---
 
->>>>>>> c12b4d76
     return zbest, zerr, zwarn, chi2min
